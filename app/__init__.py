# app/__init__.py - Fixed Complete Version
import logging
import os
from logging.handlers import RotatingFileHandler
from flask import Flask, render_template
from flask_login import LoginManager
from flask_migrate import Migrate
from flask_sqlalchemy import SQLAlchemy
from app.config import config
from app.database.base import db, migrate, login_man


def create_app(config_name=None):
    """Create and configure the Flask application."""
    # Create Flask instance
    app = Flask(__name__)
    
    # Load configuration
    if config_name is None:
        config_name = os.environ.get('FLASK_ENV', 'development')
    
    app.config.from_object(config[config_name])
    config[config_name].init_app(app)
    
    # Initialize extensions with app
    db.init_app(app)
    migrate.init_app(app, db)
    login_man.init_app(app)
    
    # Configure login manager
    login_man.login_view = "auth.login"
    login_man.login_message = "Silakan login untuk mengakses halaman ini."
    login_man.login_message_category = "info"
    
    # Create database tables
    with app.app_context():
        db.create_all()
    
    # Register blueprints
    register_blueprints(app)
    
    # Register CLI commands
    register_commands(app)
    
    # Register template filters
    register_template_filters(app)
    
    # Register error handlers
    register_error_handlers(app)
    
    # Configure logging
    configure_logging(app)
    
    # Register context processors
    register_context_processors(app)
    
    # Log startup
    app.logger.info(f"{app.config['APP_NAME']} startup complete")
    
    return app


def register_blueprints(app):
    """Register all application blueprints."""
    # Import blueprints here to avoid circular imports
    from app.routes.main_routes import main_bp
    from app.routes.auth_routes import auth_bp
    from app.routes.project_routes import project_bp
    from app.routes.kebutuhan_routes import kebutuhan_bp
    from app.routes.comment_routes import comment_bp
    from app.routes.support_routes import support_bp
    from app.routes.user_routes import user_bp
    from app.routes.admin_routes import admin_bp
    from app.routes.search_routes import search_bp
    from app.routes.health_routes import health_bp
    
    # Register blueprints
    app.register_blueprint(main_bp)
    app.register_blueprint(auth_bp)
    app.register_blueprint(project_bp)
    app.register_blueprint(kebutuhan_bp)
    app.register_blueprint(comment_bp)
    app.register_blueprint(support_bp)
    app.register_blueprint(user_bp)
    app.register_blueprint(admin_bp)
    app.register_blueprint(search_bp)
    app.register_blueprint(health_bp)
    
    # Register API blueprint if enabled
    if app.config.get('ENABLE_API', False):
        from app.routes.api_routes import api_bp
        app.register_blueprint(api_bp, url_prefix='/api/v1')
    
    # Register legacy route redirects
    register_legacy_routes(app)


def register_legacy_routes(app):
    """Register legacy route redirects for backward compatibility."""
    
    @app.route('/daftar')
    def daftar_redirect():
        from flask import redirect, url_for
        return redirect(url_for('auth.register'))
    
    @app.route('/login')
    def login_redirect():
        from flask import redirect, url_for
        return redirect(url_for('auth.login'))
    
    @app.route('/logout')
    def logout_redirect():
        from flask import redirect, url_for
        return redirect(url_for('auth.logout'))
    
    @app.route('/daftar_project')
    def daftar_project():
        from flask import redirect, url_for
        return redirect(url_for('project.list_projects'))
    
    @app.route('/buat_project')
    def buat_project():
        from flask import redirect, url_for
        return redirect(url_for('project.create'))
    
    @app.route('/detail_project/<int:id>')
    def detail_project(id):
        from flask import redirect, url_for
        return redirect(url_for('project.detail', id=id))
    
    @app.route('/project/<int:project_id>/ajukan')
    def ajukan_kebutuhan(project_id):
        from flask import redirect, url_for
        return redirect(url_for('kebutuhan.create', project_id=project_id))
    
    @app.route('/project/<int:project_id>/kebutuhan/<int:id>/dukungan')
    def dukungan(project_id, id):
        from flask import redirect, url_for
        return redirect(url_for('support.toggle_support', kebutuhan_id=id))
    
    @app.route('/dukungan_saya')
    def dukungan_saya():
        from flask import redirect, url_for
        return redirect(url_for('user.supports'))
    
    @app.route('/kebutuhan_saya')
    def kebutuhan_saya():
        from flask import redirect, url_for
        return redirect(url_for('user.kebutuhans'))
    
    @app.route('/project_saya')
    def project_saya():
        from flask import redirect, url_for
        return redirect(url_for('user.projects'))


def register_commands(app):
    """Register CLI commands with the Flask app."""
    from app.database.commands import register_commands as register_db_commands
    register_db_commands(app)


def register_template_filters(app):
    """Register custom Jinja2 template filters."""
    from datetime import datetime
    
    @app.template_filter('datetime')
    def datetime_filter(value, format='%d/%m/%Y %H:%M'):
        """Format datetime for display."""
        if value is None:
            return ""
        return value.strftime(format)
    
    @app.template_filter('date')
    def date_filter(value, format='%d/%m/%Y'):
        """Format date for display."""
        if value is None:
            return ""
        return value.strftime(format)
    
    @app.template_filter('nl2br')
    def nl2br_filter(value):
        """Convert newlines to HTML line breaks."""
        if not value:
            return ""
        # Import Markup here to avoid circular imports
        from markupsafe import Markup
        return Markup(value.replace('\n', '<br>\n'))
    
    @app.template_filter('truncate_words')
    def truncate_words_filter(value, num_words=50):
        """Truncate text to specified number of words."""
        if not value:
            return ""
        words = value.split()
        if len(words) <= num_words:
            return value
        return ' '.join(words[:num_words]) + '...'
    
    @app.template_filter('filesize')
    def filesize_filter(value):
        """Format file size for display."""
        if value is None:
            return "0 B"
        
        for unit in ['B', 'KB', 'MB', 'GB']:
            if value < 1024.0:
                return f"{value:.1f} {unit}"
            value /= 1024.0
        return f"{value:.1f} TB"
    
    @app.template_filter('timesince')
    def timesince_filter(dt, default="just now"):
        """Returns string representing 'time since' e.g. 3 days ago."""
        if dt is None:
            return default
        
        now = datetime.utcnow()
        diff = now - dt
        
        periods = (
            (diff.days / 365, "year", "years"),
            (diff.days / 30, "month", "months"),
            (diff.days / 7, "week", "weeks"),
            (diff.days, "day", "days"),
            (diff.seconds / 3600, "hour", "hours"),
            (diff.seconds / 60, "minute", "minutes"),
            (diff.seconds, "second", "seconds"),
        )
        
        for period, singular, plural in periods:
            if period >= 1:
                return "%d %s ago" % (period, singular if period == 1 else plural)
        
        return default


def register_error_handlers(app):
    """Register error handlers."""
    
    @app.errorhandler(404)
    def not_found_error(error):
        if hasattr(error, 'description'):
            app.logger.warning(f"404 error: {error.description}")
        return render_template('errors/404.html'), 404
    
    @app.errorhandler(403)
    def forbidden_error(error):
        if hasattr(error, 'description'):
            app.logger.warning(f"403 error: {error.description}")
        return render_template('errors/403.html'), 403
    
    @app.errorhandler(500)
    def internal_error(error):
        db.session.rollback()
        app.logger.error(f"500 error: {error}")
        return render_template('errors/500.html'), 500
    
    @app.errorhandler(413)
    def file_too_large(error):
        return render_template('errors/413.html'), 413
    
    @app.errorhandler(429)
    def ratelimit_handler(error):
        return render_template('errors/429.html'), 429


def configure_logging(app):
    """Configure application logging."""
    if not app.debug and not app.testing:
        # Create logs directory if it doesn't exist
        if not os.path.exists('logs'):
            os.mkdir('logs')
        
        # Set up file handler with rotation
        file_handler = RotatingFileHandler(
            'logs/komunitech.log',
            maxBytes=10240000,  # 10MB
            backupCount=10
        )
        
        # Set formatting
        file_handler.setFormatter(logging.Formatter(
            '%(asctime)s %(levelname)s: %(message)s '
            '[in %(pathname)s:%(lineno)d]'
        ))
        
        # Set log level
        log_level = app.config.get('LOG_LEVEL', 'INFO')
        file_handler.setLevel(getattr(logging, log_level.upper()))
        app.logger.addHandler(file_handler)
        
        app.logger.setLevel(getattr(logging, log_level.upper()))
        app.logger.info('KomuniTech startup')

<<<<<<< HEAD
db = SQLAlchemy(app)
migrate = Migrate(app, db)
login = LoginManager(app)
login.login_view = "login"
login.login_message = "Silakan login untuk mengakses halaman ini."

from app import routes, models, command
=======

# Context processors to inject common variables
def register_context_processors(app):
    """Register context processors."""
    
    @app.context_processor
    def inject_config():
        """Inject app configuration into templates."""
        return dict(
            APP_NAME=app.config.get('APP_NAME', 'KomuniTech'),
            APP_VERSION=app.config.get('APP_VERSION', '1.0.0'),
            APP_DESCRIPTION=app.config.get('APP_DESCRIPTION', ''),
            ENABLE_API=app.config.get('ENABLE_API', False),
            ENABLE_NOTIFICATIONS=app.config.get('ENABLE_NOTIFICATIONS', True)
        )
    
    @app.context_processor
    def inject_forms():
        """Inject commonly used forms into templates."""
        # Import here to avoid circular imports
        from app.forms import SearchForm
        return dict(
            search_form=SearchForm()
        )
    
    @app.context_processor
    def inject_user_stats():
        """Inject user statistics if logged in."""
        from flask_login import current_user
        if current_user.is_authenticated:
            # Avoid circular imports by using current_user methods directly
            return dict(
                unread_notifications=current_user.notifications.filter_by(is_read=False).count() if hasattr(current_user, 'notifications') else 0,
                user_projects_count=current_user.projects.count() if hasattr(current_user, 'projects') else 0,
                user_kebutuhan_count=current_user.kebutuhan.count() if hasattr(current_user, 'kebutuhan') else 0,
                user_supports_count=current_user.dukungan.count() if hasattr(current_user, 'dukungan') else 0
            )
        return dict(
            unread_notifications=0,
            user_projects_count=0,
            user_kebutuhan_count=0,
            user_supports_count=0
        )
    
    @app.context_processor
    def utility_processor():
        """Inject utility functions."""
        def get_categories():
            # Import here to avoid circular imports
            from app.database.models import Kategori
            return Kategori.query.order_by(Kategori.nama).all()
        
        return dict(get_categories=get_categories)
>>>>>>> 2c93c180
<|MERGE_RESOLUTION|>--- conflicted
+++ resolved
@@ -293,15 +293,6 @@
         app.logger.setLevel(getattr(logging, log_level.upper()))
         app.logger.info('KomuniTech startup')
 
-<<<<<<< HEAD
-db = SQLAlchemy(app)
-migrate = Migrate(app, db)
-login = LoginManager(app)
-login.login_view = "login"
-login.login_message = "Silakan login untuk mengakses halaman ini."
-
-from app import routes, models, command
-=======
 
 # Context processors to inject common variables
 def register_context_processors(app):
@@ -354,5 +345,4 @@
             from app.database.models import Kategori
             return Kategori.query.order_by(Kategori.nama).all()
         
-        return dict(get_categories=get_categories)
->>>>>>> 2c93c180
+        return dict(get_categories=get_categories)